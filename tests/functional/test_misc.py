import shutil
from multiprocessing import Process, Event, Queue
import logging
import platform
import sys
import random
import io
import unittest

from Crypto.PublicKey import RSA
from Crypto import Random
from Crypto.Hash import MD5
<<<<<<< HEAD
from lbrynet import settings
=======
from lbrynet.conf import MIN_BLOB_DATA_PAYMENT_RATE
>>>>>>> 727ea12d
from lbrynet.lbrylive.LiveStreamCreator import FileLiveStreamCreator
from lbrynet.lbrylive.LiveStreamMetadataManager import DBLiveStreamMetadataManager
from lbrynet.lbrylive.LiveStreamMetadataManager import TempLiveStreamMetadataManager
from lbrynet.lbryfile.EncryptedFileMetadataManager import TempEncryptedFileMetadataManager, DBEncryptedFileMetadataManager
from lbrynet.lbryfilemanager.EncryptedFileManager import EncryptedFileManager
from lbrynet.core.PTCWallet import PointTraderKeyQueryHandlerFactory, PointTraderKeyExchanger
from lbrynet.core.Session import Session
from lbrynet.core.client.StandaloneBlobDownloader import StandaloneBlobDownloader
from lbrynet.core.StreamDescriptor import BlobStreamDescriptorWriter
from lbrynet.core.StreamDescriptor import StreamDescriptorIdentifier
from lbrynet.core.StreamDescriptor import download_sd_blob
from lbrynet.lbryfilemanager.EncryptedFileCreator import create_lbry_file
from lbrynet.lbryfile.client.EncryptedFileOptions import add_lbry_file_to_sd_identifier
from lbrynet.lbryfile.StreamDescriptor import get_sd_info
from twisted.internet import defer, threads, task
from twisted.trial.unittest import TestCase
from twisted.python.failure import Failure
import os
from lbrynet.dht.node import Node
from tests.mocks import DummyBlobAvailabilityTracker
from lbrynet.core.PeerManager import PeerManager
from lbrynet.core.RateLimiter import DummyRateLimiter, RateLimiter
from lbrynet.core.server.BlobRequestHandler import BlobRequestHandlerFactory
from lbrynet.core.server.ServerProtocol import ServerProtocolFactory
from lbrynet.lbrylive.server.LiveBlobInfoQueryHandler import CryptBlobInfoQueryHandlerFactory
from lbrynet.lbrylive.client.LiveStreamOptions import add_live_stream_to_sd_identifier
from lbrynet.lbrylive.client.LiveStreamDownloader import add_full_live_stream_downloader_to_sd_identifier


log_format = "%(funcName)s(): %(message)s"
logging.basicConfig(level=logging.WARNING, format=log_format)


def require_system(system):
    def wrapper(fn):
        return fn
    if platform.system() == system:
        return wrapper
    else:
        return unittest.skip("Skipping. Test can only be run on " + system)


class FakeNode(object):
    def __init__(self, *args, **kwargs):
        pass

    def joinNetwork(self, *args):
        pass

    def stop(self):
        pass


class FakeWallet(object):
    def __init__(self):
        self.private_key = RSA.generate(1024)
        self.encoded_public_key = self.private_key.publickey().exportKey()

    def start(self):
        return defer.succeed(True)

    def stop(self):
        return defer.succeed(True)

    def get_info_exchanger(self):
        return PointTraderKeyExchanger(self)

    def get_wallet_info_query_handler_factory(self):
        return PointTraderKeyQueryHandlerFactory(self)

    def reserve_points(self, *args):
        return True

    def cancel_point_reservation(self, *args):
        pass

    def send_points(self, *args):
        return defer.succeed(True)

    def add_expected_payment(self, *args):
        pass

    def get_balance(self):
        return defer.succeed(1000)

    def set_public_key_for_peer(self, peer, public_key):
        pass

    def get_claim_metadata_for_sd_hash(self, sd_hash):
        return "fakeuri", "faketxid"


class FakePeerFinder(object):
    def __init__(self, start_port, peer_manager, num_peers):
        self.start_port = start_port
        self.peer_manager = peer_manager
        self.num_peers = num_peers
        self.count = 0

    def find_peers_for_blob(self, *args):
        peer_port = self.start_port + self.count
        self.count += 1
        if self.count >= self.num_peers:
            self.count = 0
        return defer.succeed([self.peer_manager.get_peer("127.0.0.1", peer_port)])

    def run_manage_loop(self):
        pass

    def stop(self):
        pass


class FakeAnnouncer(object):

    def __init__(self, *args):
        pass

    def add_supplier(self, supplier):
        pass

    def immediate_announce(self, *args):
        pass

    def run_manage_loop(self):
        pass

    def stop(self):
        pass


class GenFile(io.RawIOBase):
    def __init__(self, size, pattern):
        io.RawIOBase.__init__(self)
        self.size = size
        self.pattern = pattern
        self.read_so_far = 0
        self.buff = b''
        self.last_offset = 0

    def readable(self):
        return True

    def writable(self):
        return False

    def read(self, n=-1):
        if n > -1:
            bytes_to_read = min(n, self.size - self.read_so_far)
        else:
            bytes_to_read = self.size - self.read_so_far
        output, self.buff = self.buff[:bytes_to_read], self.buff[bytes_to_read:]
        bytes_to_read -= len(output)
        while bytes_to_read > 0:
            self.buff = self._generate_chunk()
            new_output, self.buff = self.buff[:bytes_to_read], self.buff[bytes_to_read:]
            bytes_to_read -= len(new_output)
            output += new_output
        self.read_so_far += len(output)
        return output

    def readall(self):
        return self.read()

    def _generate_chunk(self, n=2**10):
        output = self.pattern[self.last_offset:self.last_offset + n]
        n_left = n - len(output)
        whole_patterns = n_left / len(self.pattern)
        output += self.pattern * whole_patterns
        self.last_offset = n - len(output)
        output += self.pattern[:self.last_offset]
        return output


test_create_stream_sd_file = {
    'stream_name': '746573745f66696c65',
    'blobs': [
        {'length': 2097152, 'blob_num': 0,
         'blob_hash':
            'dc4708f76a5e7af0f1cae0ee96b824e2ed9250c9346c093b441f0a20d3607c17948b6fcfb4bc62020fe5286693d08586',
         'iv': '30303030303030303030303030303031'},
        {'length': 2097152, 'blob_num': 1,
         'blob_hash':
            'f4067522c1b49432a2a679512e3917144317caa1abba0c041e0cd2cf9f635d4cf127ce1824fa04189b63916174951f70',
         'iv': '30303030303030303030303030303032'},
        {'length': 1015056, 'blob_num': 2,
         'blob_hash':
            '305486c434260484fcb2968ce0e963b72f81ba56c11b08b1af0789b55b44d78422600f9a38e3cf4f2e9569897e5646a9',
         'iv': '30303030303030303030303030303033'},
        {'length': 0, 'blob_num': 3, 'iv': '30303030303030303030303030303034'}],
    'stream_type': 'lbryfile',
    'key': '30313233343536373031323334353637',
    'suggested_file_name': '746573745f66696c65',
    'stream_hash': '6d27fbe10c86d81aacfb897c7a426d0a2214f5a299455a6d315c0f998c4b3545c2dc60906122d94653c23b1898229e3f'}


def start_lbry_uploader(sd_hash_queue, kill_event, dead_event, file_size, ul_rate_limit=None, is_generous=False):
    if sys.platform.startswith("linux"):
        sys.modules = sys.modules.copy()
        del sys.modules['twisted.internet.reactor']
        import twisted.internet
        twisted.internet.reactor = twisted.internet.epollreactor.EPollReactor()
        sys.modules['twisted.internet.reactor'] = twisted.internet.reactor

    from twisted.internet import reactor

    logging.debug("Starting the uploader")

    Random.atfork()

    r = random.Random()
    r.seed("start_lbry_uploader")

    wallet = FakeWallet()
    peer_manager = PeerManager()
    peer_finder = FakePeerFinder(5553, peer_manager, 1)
    hash_announcer = FakeAnnouncer()
    rate_limiter = RateLimiter()
    sd_identifier = StreamDescriptorIdentifier()


    db_dir = "server"
    os.mkdir(db_dir)

<<<<<<< HEAD
    session = Session(settings.data_rate, db_dir=db_dir, lbryid="abcd",
                          peer_finder=peer_finder, hash_announcer=hash_announcer, peer_port=5553,
                          use_upnp=False, rate_limiter=rate_limiter, wallet=wallet, blob_tracker_class=DummyBlobAvailabilityTracker,
                          dht_node_class=Node)
=======
    session = Session(MIN_BLOB_DATA_PAYMENT_RATE, db_dir=db_dir, lbryid="abcd",
                      peer_finder=peer_finder, hash_announcer=hash_announcer, peer_port=5553,
                      use_upnp=False, rate_limiter=rate_limiter, wallet=wallet, blob_tracker_class=DummyBlobAvailabilityTracker,
                      dht_node_class=Node, is_generous=is_generous)
>>>>>>> 727ea12d

    stream_info_manager = TempEncryptedFileMetadataManager()

    lbry_file_manager = EncryptedFileManager(session, stream_info_manager, sd_identifier)

    if ul_rate_limit is not None:
        session.rate_limiter.set_ul_limit(ul_rate_limit)

    def start_all():

        d = session.setup()
        d.addCallback(lambda _: add_lbry_file_to_sd_identifier(sd_identifier))
        d.addCallback(lambda _: lbry_file_manager.setup())
        d.addCallback(lambda _: start_server())
        d.addCallback(lambda _: create_stream())
        d.addCallback(create_stream_descriptor)
        d.addCallback(put_sd_hash_on_queue)

        def print_error(err):
            logging.critical("Server error: %s", err.getErrorMessage())

        d.addErrback(print_error)
        return d

    def start_server():

        server_port = None

        query_handler_factories = {
            BlobRequestHandlerFactory(session.blob_manager, session.wallet,
                                      session.payment_rate_manager): True,
            session.wallet.get_wallet_info_query_handler_factory(): True,
        }

        server_factory = ServerProtocolFactory(session.rate_limiter,
                                               query_handler_factories,
                                               session.peer_manager)

        server_port = reactor.listenTCP(5553, server_factory)
        logging.debug("Started listening")

        def kill_server():
            ds = []
            ds.append(session.shut_down())
            ds.append(lbry_file_manager.stop())
            if server_port:
                ds.append(server_port.stopListening())
            kill_check.stop()
            dead_event.set()
            dl = defer.DeferredList(ds)
            dl.addCallback(lambda _: reactor.stop())
            return dl

        def check_for_kill():
            if kill_event.is_set():
                kill_server()

        kill_check = task.LoopingCall(check_for_kill)
        kill_check.start(1.0)
        return True

    def create_stream():
        test_file = GenFile(file_size, b''.join([chr(i) for i in xrange(0, 64, 6)]))
        d = create_lbry_file(session, lbry_file_manager, "test_file", test_file)
        return d

    def create_stream_descriptor(stream_hash):
        descriptor_writer = BlobStreamDescriptorWriter(session.blob_manager)
        d = get_sd_info(lbry_file_manager.stream_info_manager, stream_hash, True)
        d.addCallback(descriptor_writer.create_descriptor)
        return d

    def put_sd_hash_on_queue(sd_hash):
        sd_hash_queue.put(sd_hash)

    reactor.callLater(1, start_all)
    if not reactor.running:
        reactor.run()


def start_lbry_reuploader(sd_hash, kill_event, dead_event, ready_event, n, ul_rate_limit=None, is_generous=False):

    if sys.platform.startswith("linux"):
        sys.modules = sys.modules.copy()
        del sys.modules['twisted.internet.reactor']
        import twisted.internet
        twisted.internet.reactor = twisted.internet.epollreactor.EPollReactor()
        sys.modules['twisted.internet.reactor'] = twisted.internet.reactor

    from twisted.internet import reactor

    logging.debug("Starting the uploader")

    Random.atfork()

    r = random.Random()
    r.seed("start_lbry_uploader")

    wallet = FakeWallet()
    peer_port = 5553 + n
    peer_manager = PeerManager()
    peer_finder = FakePeerFinder(5553, peer_manager, 1)
    hash_announcer = FakeAnnouncer()
    rate_limiter = RateLimiter()
    sd_identifier = StreamDescriptorIdentifier()

    db_dir = "server_" + str(n)
    blob_dir = os.path.join(db_dir, "blobfiles")
    os.mkdir(db_dir)
    os.mkdir(blob_dir)

    session = Session(settings.data_rate, db_dir=db_dir, lbryid="abcd" + str(n),
                          peer_finder=peer_finder, hash_announcer=hash_announcer,
                          blob_dir=None, peer_port=peer_port,
                          use_upnp=False, rate_limiter=rate_limiter, wallet=wallet,
                          blob_tracker_class=DummyBlobAvailabilityTracker, is_generous=is_generous)

    stream_info_manager = TempEncryptedFileMetadataManager()

    lbry_file_manager = EncryptedFileManager(session, stream_info_manager, sd_identifier)

    if ul_rate_limit is not None:
        session.rate_limiter.set_ul_limit(ul_rate_limit)

    def make_downloader(metadata, prm):
        info_validator = metadata.validator
        options = metadata.options
        factories = metadata.factories
        chosen_options = [o.default_value for o in options.get_downloader_options(info_validator, prm)]
        return factories[0].make_downloader(metadata, chosen_options, prm)

    def download_file():
        prm = session.payment_rate_manager
        d = download_sd_blob(session, sd_hash, prm)
        d.addCallback(sd_identifier.get_metadata_for_sd_blob)
        d.addCallback(make_downloader, prm)
        d.addCallback(lambda downloader: downloader.start())
        return d

    def start_transfer():

        logging.debug("Starting the transfer")

        d = session.setup()
        d.addCallback(lambda _: add_lbry_file_to_sd_identifier(sd_identifier))
        d.addCallback(lambda _: lbry_file_manager.setup())
        d.addCallback(lambda _: download_file())

        return d

    def start_server():

        server_port = None

        query_handler_factories = {
            BlobRequestHandlerFactory(session.blob_manager, session.wallet,
                                      session.payment_rate_manager): True,
            session.wallet.get_wallet_info_query_handler_factory(): True,
        }

        server_factory = ServerProtocolFactory(session.rate_limiter,
                                               query_handler_factories,
                                               session.peer_manager)

        server_port = reactor.listenTCP(peer_port, server_factory)
        logging.debug("Started listening")

        def kill_server():
            ds = []
            ds.append(session.shut_down())
            ds.append(lbry_file_manager.stop())
            if server_port:
                ds.append(server_port.stopListening())
            kill_check.stop()
            dead_event.set()
            dl = defer.DeferredList(ds)
            dl.addCallback(lambda _: reactor.stop())
            return dl

        def check_for_kill():
            if kill_event.is_set():
                kill_server()

        kill_check = task.LoopingCall(check_for_kill)
        kill_check.start(1.0)
        ready_event.set()
        logging.debug("set the ready event")

    d = task.deferLater(reactor, 1.0, start_transfer)
    d.addCallback(lambda _: start_server())
    if not reactor.running:
        reactor.run()


def start_live_server(sd_hash_queue, kill_event, dead_event):

    if sys.platform.startswith("linux"):
        sys.modules = sys.modules.copy()
        del sys.modules['twisted.internet.reactor']
        import twisted.internet
        twisted.internet.reactor = twisted.internet.epollreactor.EPollReactor()
        sys.modules['twisted.internet.reactor'] = twisted.internet.reactor

    from twisted.internet import reactor

    logging.debug("In start_server.")

    Random.atfork()

    r = random.Random()
    r.seed("start_live_server")

    wallet = FakeWallet()
    peer_manager = PeerManager()
    peer_finder = FakePeerFinder(5553, peer_manager, 1)
    hash_announcer = FakeAnnouncer()
    rate_limiter = DummyRateLimiter()
    sd_identifier = StreamDescriptorIdentifier()


    db_dir = "server"
    os.mkdir(db_dir)

    session = Session(settings.data_rate, db_dir=db_dir, lbryid="abcd",
                      peer_finder=peer_finder, hash_announcer=hash_announcer, peer_port=5553,
                      use_upnp=False, rate_limiter=rate_limiter, wallet=wallet,
                      blob_tracker_class=DummyBlobAvailabilityTracker)
    stream_info_manager = DBLiveStreamMetadataManager(session.db_dir, hash_announcer)

    logging.debug("Created the session")

    server_port = []

    def start_listening():
        logging.debug("Starting the server protocol")
        query_handler_factories = {
            CryptBlobInfoQueryHandlerFactory(stream_info_manager, session.wallet,
                                             session.payment_rate_manager): True,
            BlobRequestHandlerFactory(session.blob_manager, session.wallet,
                                      session.payment_rate_manager): True,
            session.wallet.get_wallet_info_query_handler_factory(): True,
        }

        server_factory = ServerProtocolFactory(session.rate_limiter,
                                               query_handler_factories,
                                               session.peer_manager)
        server_port.append(reactor.listenTCP(5553, server_factory))
        logging.debug("Server protocol has started")

    def create_stream():
        logging.debug("Making the live stream")
        test_file = GenFile(5209343, b''.join([chr(i + 2) for i in xrange(0, 64, 6)]))
        stream_creator_helper = FileLiveStreamCreator(session.blob_manager, stream_info_manager,
                                                      "test_file", test_file)
        d = stream_creator_helper.setup()
        d.addCallback(lambda _: stream_creator_helper.publish_stream_descriptor())
        d.addCallback(put_sd_hash_on_queue)
        d.addCallback(lambda _: stream_creator_helper.start_streaming())
        return d

    def put_sd_hash_on_queue(sd_hash):
        logging.debug("Telling the client to start running. Stream hash: %s", str(sd_hash))
        sd_hash_queue.put(sd_hash)
        logging.debug("sd hash has been added to the queue")

    def set_dead_event():
        logging.debug("Setting the dead event")
        dead_event.set()

    def print_error(err):
        logging.debug("An error occurred during shutdown: %s", err.getTraceback())

    def stop_reactor():
        logging.debug("Server is stopping its reactor")
        reactor.stop()

    def shut_down(arg):
        logging.debug("Shutting down")
        if isinstance(arg, Failure):
            logging.error("Shut down is due to an error: %s", arg.getTraceback())
        d = defer.maybeDeferred(server_port[0].stopListening)
        d.addErrback(print_error)
        d.addCallback(lambda _: session.shut_down())
        d.addCallback(lambda _: stream_info_manager.stop())
        d.addErrback(print_error)
        d.addCallback(lambda _: set_dead_event())
        d.addErrback(print_error)
        d.addCallback(lambda _: reactor.callLater(0, stop_reactor))
        d.addErrback(print_error)
        return d

    def wait_for_kill_event():

        d = defer.Deferred()

        def check_for_kill():
            if kill_event.is_set():
                logging.debug("Kill event has been found set")
                kill_check.stop()
                d.callback(True)

        kill_check = task.LoopingCall(check_for_kill)
        kill_check.start(1.0)

        return d

    def enable_live_stream():
        add_live_stream_to_sd_identifier(sd_identifier, session.base_payment_rate_manager)
        add_full_live_stream_downloader_to_sd_identifier(session, stream_info_manager, sd_identifier,
                                                         session.base_payment_rate_manager)

    def run_server():
        d = session.setup()
        d.addCallback(lambda _: stream_info_manager.setup())
        d.addCallback(lambda _: enable_live_stream())
        d.addCallback(lambda _: start_listening())
        d.addCallback(lambda _: create_stream())
        d.addCallback(lambda _: wait_for_kill_event())
        d.addBoth(shut_down)
        return d

    reactor.callLater(1, run_server)
    if not reactor.running:
        reactor.run()


def start_blob_uploader(blob_hash_queue, kill_event, dead_event, slow, is_generous=False):

    if sys.platform.startswith("linux"):
        sys.modules = sys.modules.copy()
        del sys.modules['twisted.internet.reactor']
        import twisted.internet
        twisted.internet.reactor = twisted.internet.epollreactor.EPollReactor()
        sys.modules['twisted.internet.reactor'] = twisted.internet.reactor

    from twisted.internet import reactor

    logging.debug("Starting the uploader")

    Random.atfork()

    wallet = FakeWallet()
    peer_manager = PeerManager()
    peer_finder = FakePeerFinder(5553, peer_manager, 1)
    hash_announcer = FakeAnnouncer()
    rate_limiter = RateLimiter()

    if slow is True:
        peer_port = 5553
        db_dir = "server1"
    else:
        peer_port = 5554
        db_dir = "server2"
    blob_dir = os.path.join(db_dir, "blobfiles")
    os.mkdir(db_dir)
    os.mkdir(blob_dir)

    session = Session(settings.data_rate, db_dir=db_dir, lbryid="efgh",
                          peer_finder=peer_finder, hash_announcer=hash_announcer,
                          blob_dir=blob_dir, peer_port=peer_port,
                          use_upnp=False, rate_limiter=rate_limiter, wallet=wallet,
                          blob_tracker_class=DummyBlobAvailabilityTracker, is_generous=is_generous)

    if slow is True:
        session.rate_limiter.set_ul_limit(2**11)

    def start_all():
        d = session.setup()
        d.addCallback(lambda _: start_server())
        d.addCallback(lambda _: create_single_blob())
        d.addCallback(put_blob_hash_on_queue)

        def print_error(err):
            logging.critical("Server error: %s", err.getErrorMessage())

        d.addErrback(print_error)
        return d

    def start_server():

        server_port = None

        query_handler_factories = {
            BlobRequestHandlerFactory(session.blob_manager, session.wallet, session.payment_rate_manager): True,
            session.wallet.get_wallet_info_query_handler_factory(): True,
        }

        server_factory = ServerProtocolFactory(session.rate_limiter,
                                               query_handler_factories,
                                               session.peer_manager)

        server_port = reactor.listenTCP(peer_port, server_factory)
        logging.debug("Started listening")

        def kill_server():
            ds = []
            ds.append(session.shut_down())
            if server_port:
                ds.append(server_port.stopListening())
            kill_check.stop()
            dead_event.set()
            dl = defer.DeferredList(ds)
            dl.addCallback(lambda _: reactor.stop())
            return dl

        def check_for_kill():
            if kill_event.is_set():
                kill_server()

        kill_check = task.LoopingCall(check_for_kill)
        kill_check.start(1.0)
        return True

    def create_single_blob():
        blob_creator = session.blob_manager.get_blob_creator()
        blob_creator.write("0" * 2**21)
        return blob_creator.close()

    def put_blob_hash_on_queue(blob_hash):
        logging.debug("Telling the client to start running. Blob hash: %s", str(blob_hash))
        blob_hash_queue.put(blob_hash)
        logging.debug("blob hash has been added to the queue")

    reactor.callLater(1, start_all)
    if not reactor.running:
        reactor.run()


class TestTransfer(TestCase):
    def setUp(self):
        self.server_processes = []
        self.session = None
        self.stream_info_manager = None
        self.lbry_file_manager = None
        self.is_generous = True
        self.addCleanup(self.take_down_env)

    def take_down_env(self):

        d = defer.succeed(True)
        if self.lbry_file_manager is not None:
            d.addCallback(lambda _: self.lbry_file_manager.stop())
        if self.session is not None:
            d.addCallback(lambda _: self.session.shut_down())
        if self.stream_info_manager is not None:
            d.addCallback(lambda _: self.stream_info_manager.stop())

        def delete_test_env():
            dirs = ['server', 'server1', 'server2', 'client']
            files = ['test_file']
            for di in dirs:
                if os.path.exists(di):
                    shutil.rmtree(di)
            for f in files:
                if os.path.exists(f):
                    os.remove(f)
            for p in self.server_processes:
                p.terminate()
            return True

        d.addCallback(lambda _: threads.deferToThread(delete_test_env))
        return d

    @staticmethod
    def wait_for_event(event, timeout):

        from twisted.internet import reactor
        d = defer.Deferred()

        def stop():
            set_check.stop()
            if stop_call.active():
                stop_call.cancel()
                d.callback(True)

        def check_if_event_set():
            if event.is_set():
                logging.debug("Dead event has been found set")
                stop()

        def done_waiting():
            logging.warning("Event has not been found set and timeout has expired")
            stop()

        set_check = task.LoopingCall(check_if_event_set)
        set_check.start(.1)
        stop_call = reactor.callLater(timeout, done_waiting)
        return d

    @staticmethod
    def wait_for_hash_from_queue(hash_queue):
        logging.debug("Waiting for the sd_hash to come through the queue")

        d = defer.Deferred()

        def check_for_start():
            if hash_queue.empty() is False:
                logging.debug("Client start event has been found set")
                start_check.stop()
                d.callback(hash_queue.get(False))
            else:
                logging.debug("Client start event has NOT been found set")

        start_check = task.LoopingCall(check_for_start)
        start_check.start(1.0)

        return d

    def test_lbry_transfer(self):
        sd_hash_queue = Queue()
        kill_event = Event()
        dead_event = Event()
        uploader = Process(target=start_lbry_uploader, args=(sd_hash_queue, kill_event, dead_event, 5209343))
        uploader.start()
        self.server_processes.append(uploader)

        logging.debug("Testing transfer")

        wallet = FakeWallet()
        peer_manager = PeerManager()
        peer_finder = FakePeerFinder(5553, peer_manager, 1)
        hash_announcer = FakeAnnouncer()
        rate_limiter = DummyRateLimiter()
        sd_identifier = StreamDescriptorIdentifier()


        db_dir = "client"
        blob_dir = os.path.join(db_dir, "blobfiles")
        os.mkdir(db_dir)
        os.mkdir(blob_dir)

        self.session = Session(settings.data_rate, db_dir=db_dir, lbryid="abcd",
                                   peer_finder=peer_finder, hash_announcer=hash_announcer,
                                   blob_dir=blob_dir, peer_port=5553,
                                   use_upnp=False, rate_limiter=rate_limiter, wallet=wallet, blob_tracker_class=DummyBlobAvailabilityTracker,
                                   dht_node_class=Node, is_generous=self.is_generous)

        self.stream_info_manager = TempEncryptedFileMetadataManager()

        self.lbry_file_manager = EncryptedFileManager(self.session, self.stream_info_manager, sd_identifier)

        def make_downloader(metadata, prm):
            info_validator = metadata.validator
            options = metadata.options
            factories = metadata.factories
            chosen_options = [o.default_value for o in options.get_downloader_options(info_validator, prm)]
            return factories[0].make_downloader(metadata, chosen_options, prm)

        def download_file(sd_hash):
            prm = self.session.payment_rate_manager
            d = download_sd_blob(self.session, sd_hash, prm)
            d.addCallback(sd_identifier.get_metadata_for_sd_blob)
            d.addCallback(make_downloader, prm)
            d.addCallback(lambda downloader: downloader.start())
            return d

        def check_md5_sum():
            f = open('test_file')
            hashsum = MD5.new()
            hashsum.update(f.read())
            self.assertEqual(hashsum.hexdigest(), "4ca2aafb4101c1e42235aad24fbb83be")

        def start_transfer(sd_hash):

            logging.debug("Starting the transfer")

            d = self.session.setup()
            d.addCallback(lambda _: add_lbry_file_to_sd_identifier(sd_identifier))
            d.addCallback(lambda _: self.lbry_file_manager.setup())
            d.addCallback(lambda _: download_file(sd_hash))
            d.addCallback(lambda _: check_md5_sum())

            return d

        def stop(arg):
            if isinstance(arg, Failure):
                logging.debug("Client is stopping due to an error. Error: %s", arg.getTraceback())
            else:
                logging.debug("Client is stopping normally.")
            kill_event.set()
            logging.debug("Set the kill event")
            d = self.wait_for_event(dead_event, 15)

            def print_shutting_down():
                logging.info("Client is shutting down")

            d.addCallback(lambda _: print_shutting_down())
            d.addCallback(lambda _: arg)
            return d

        d = self.wait_for_hash_from_queue(sd_hash_queue)
        d.addCallback(start_transfer)
        d.addBoth(stop)

        return d

    @unittest.skip("Sadly skipping failing test instead of fixing it")
    def test_live_transfer(self):

        sd_hash_queue = Queue()
        kill_event = Event()
        dead_event = Event()
        server_args = (sd_hash_queue, kill_event, dead_event)
        server = Process(target=start_live_server, args=server_args)
        server.start()
        self.server_processes.append(server)

        wallet = FakeWallet()
        peer_manager = PeerManager()
        peer_finder = FakePeerFinder(5553, peer_manager, 1)
        hash_announcer = FakeAnnouncer()
        rate_limiter = DummyRateLimiter()
        sd_identifier = StreamDescriptorIdentifier()

        db_dir = "client"
        os.mkdir(db_dir)

        self.session = Session(settings.data_rate, db_dir=db_dir, lbryid="abcd",
                                   peer_finder=peer_finder, hash_announcer=hash_announcer, blob_dir=None,
                                   peer_port=5553, use_upnp=False, rate_limiter=rate_limiter, wallet=wallet,
                                   blob_tracker_class=DummyBlobAvailabilityTracker, dht_node_class=Node)

        self.stream_info_manager = TempLiveStreamMetadataManager(hash_announcer)

        d = self.wait_for_hash_from_queue(sd_hash_queue)

        def create_downloader(metadata, prm):
            info_validator = metadata.validator
            options = metadata.options
            factories = metadata.factories
            chosen_options = [o.default_value for o in options.get_downloader_options(info_validator, prm)]
            return factories[0].make_downloader(metadata, chosen_options, prm)

        def start_lbry_file(lbry_file):
            lbry_file = lbry_file
            return lbry_file.start()

        def download_stream(sd_blob_hash):
            prm = self.session.payment_rate_manager
            d = download_sd_blob(self.session, sd_blob_hash, prm)
            d.addCallback(sd_identifier.get_metadata_for_sd_blob)
            d.addCallback(create_downloader, prm)
            d.addCallback(start_lbry_file)
            return d

        def do_download(sd_blob_hash):
            logging.debug("Starting the download")

            d = self.session.setup()
            d.addCallback(lambda _: enable_live_stream())
            d.addCallback(lambda _: download_stream(sd_blob_hash))
            return d

        def enable_live_stream():
            add_live_stream_to_sd_identifier(sd_identifier, self.session.payment_rate_manager)
            add_full_live_stream_downloader_to_sd_identifier(self.session, self.stream_info_manager,
                                                             sd_identifier,
                                                             self.session.payment_rate_manager)

        d.addCallback(do_download)

        def check_md5_sum():
            f = open('test_file')
            hashsum = MD5.new()
            hashsum.update(f.read())
            self.assertEqual(hashsum.hexdigest(), "215b177db8eed86d028b37e5cbad55c7")

        d.addCallback(lambda _: check_md5_sum())

        def stop(arg):
            if isinstance(arg, Failure):
                logging.debug("Client is stopping due to an error. Error: %s", arg.getTraceback())
            else:
                logging.debug("Client is stopping normally.")
            kill_event.set()
            logging.debug("Set the kill event")
            d = self.wait_for_event(dead_event, 15)

            def print_shutting_down():
                logging.info("Client is shutting down")

            d.addCallback(lambda _: print_shutting_down())
            d.addCallback(lambda _: arg)
            return d

        d.addBoth(stop)
        return d

    def test_last_blob_retrieval(self):

        kill_event = Event()
        dead_event_1 = Event()
        blob_hash_queue_1 = Queue()
        blob_hash_queue_2 = Queue()
        fast_uploader = Process(target=start_blob_uploader,
                                args=(blob_hash_queue_1, kill_event, dead_event_1, False))
        fast_uploader.start()
        self.server_processes.append(fast_uploader)
        dead_event_2 = Event()
        slow_uploader = Process(target=start_blob_uploader,
                                args=(blob_hash_queue_2, kill_event, dead_event_2, True))
        slow_uploader.start()
        self.server_processes.append(slow_uploader)

        logging.debug("Testing transfer")

        wallet = FakeWallet()
        peer_manager = PeerManager()
        peer_finder = FakePeerFinder(5553, peer_manager, 2)
        hash_announcer = FakeAnnouncer()
        rate_limiter = DummyRateLimiter()


        db_dir = "client"
        blob_dir = os.path.join(db_dir, "blobfiles")
        os.mkdir(db_dir)
        os.mkdir(blob_dir)

        self.session = Session(settings.data_rate, db_dir=db_dir, lbryid="abcd",
                                   peer_finder=peer_finder, hash_announcer=hash_announcer,
                                   blob_dir=blob_dir, peer_port=5553,
                                   use_upnp=False, rate_limiter=rate_limiter, wallet=wallet, blob_tracker_class=DummyBlobAvailabilityTracker)

        d1 = self.wait_for_hash_from_queue(blob_hash_queue_1)
        d2 = self.wait_for_hash_from_queue(blob_hash_queue_2)
        d = defer.DeferredList([d1, d2], fireOnOneErrback=True)

        def get_blob_hash(results):
            self.assertEqual(results[0][1], results[1][1])
            return results[0][1]

        d.addCallback(get_blob_hash)

        def download_blob(blob_hash):
            prm = self.session.payment_rate_manager
            downloader = StandaloneBlobDownloader(blob_hash, self.session.blob_manager, peer_finder,
                                                  rate_limiter, prm, wallet)
            d = downloader.download()
            return d

        def start_transfer(blob_hash):

            logging.debug("Starting the transfer")

            d = self.session.setup()
            d.addCallback(lambda _: download_blob(blob_hash))

            return d

        d.addCallback(start_transfer)

        def stop(arg):
            if isinstance(arg, Failure):
                logging.debug("Client is stopping due to an error. Error: %s", arg.getTraceback())
            else:
                logging.debug("Client is stopping normally.")
            kill_event.set()
            logging.debug("Set the kill event")
            d1 = self.wait_for_event(dead_event_1, 15)
            d2 = self.wait_for_event(dead_event_2, 15)
            dl = defer.DeferredList([d1, d2])

            def print_shutting_down():
                logging.info("Client is shutting down")

            dl.addCallback(lambda _: print_shutting_down())
            dl.addCallback(lambda _: arg)
            return dl

        d.addBoth(stop)

        return d

    def test_double_download(self):
        sd_hash_queue = Queue()
        kill_event = Event()
        dead_event = Event()
        uploader = Process(target=start_lbry_uploader, args=(sd_hash_queue, kill_event, dead_event, 5209343))
        uploader.start()
        self.server_processes.append(uploader)

        logging.debug("Testing double download")

        wallet = FakeWallet()
        peer_manager = PeerManager()
        peer_finder = FakePeerFinder(5553, peer_manager, 1)
        hash_announcer = FakeAnnouncer()
        rate_limiter = DummyRateLimiter()
        sd_identifier = StreamDescriptorIdentifier()


        downloaders = []

        db_dir = "client"
        blob_dir = os.path.join(db_dir, "blobfiles")
        os.mkdir(db_dir)
        os.mkdir(blob_dir)

        self.session = Session(settings.data_rate, db_dir=db_dir, lbryid="abcd",
                                   peer_finder=peer_finder, hash_announcer=hash_announcer,
                                   blob_dir=blob_dir, peer_port=5553, use_upnp=False,
                                   rate_limiter=rate_limiter, wallet=wallet, blob_tracker_class=DummyBlobAvailabilityTracker)

        self.stream_info_manager = DBEncryptedFileMetadataManager(self.session.db_dir)
        self.lbry_file_manager = EncryptedFileManager(self.session, self.stream_info_manager, sd_identifier)

        def make_downloader(metadata, prm):
            info_validator = metadata.validator
            options = metadata.options
            factories = metadata.factories
            chosen_options = [o.default_value for o in options.get_downloader_options(info_validator, prm)]
            return factories[0].make_downloader(metadata, chosen_options, prm)

        def append_downloader(downloader):
            downloaders.append(downloader)
            return downloader

        def download_file(sd_hash):
            prm = self.session.payment_rate_manager
            d = download_sd_blob(self.session, sd_hash, prm)
            d.addCallback(sd_identifier.get_metadata_for_sd_blob)
            d.addCallback(make_downloader, prm)
            d.addCallback(append_downloader)
            d.addCallback(lambda downloader: downloader.start())
            return d

        def check_md5_sum():
            f = open('test_file')
            hashsum = MD5.new()
            hashsum.update(f.read())
            self.assertEqual(hashsum.hexdigest(), "4ca2aafb4101c1e42235aad24fbb83be")

        def delete_lbry_file():
            logging.debug("deleting the file...")
            d = self.lbry_file_manager.delete_lbry_file(downloaders[0])
            d.addCallback(lambda _: self.lbry_file_manager.get_count_for_stream_hash(downloaders[0].stream_hash))
            d.addCallback(lambda c: self.stream_info_manager.delete_stream(downloaders[1].stream_hash) if c == 0 else True)
            return d

        def check_lbry_file():
            d = downloaders[1].status()
            d.addCallback(lambda _: downloaders[1].status())

            def check_status_report(status_report):
                self.assertEqual(status_report.num_known, status_report.num_completed)
                self.assertEqual(status_report.num_known, 3)

            d.addCallback(check_status_report)
            return d

        def start_transfer(sd_hash):
            logging.debug("Starting the transfer")

            d = self.session.setup()
            d.addCallback(lambda _: self.stream_info_manager.setup())
            d.addCallback(lambda _: add_lbry_file_to_sd_identifier(sd_identifier))
            d.addCallback(lambda _: self.lbry_file_manager.setup())
            d.addCallback(lambda _: download_file(sd_hash))
            d.addCallback(lambda _: check_md5_sum())
            d.addCallback(lambda _: download_file(sd_hash))
            d.addCallback(lambda _: delete_lbry_file())
            d.addCallback(lambda _: check_lbry_file())

            return d

        def stop(arg):
            if isinstance(arg, Failure):
                logging.debug("Client is stopping due to an error. Error: %s", arg.getTraceback())
            else:
                logging.debug("Client is stopping normally.")
            kill_event.set()
            logging.debug("Set the kill event")
            d = self.wait_for_event(dead_event, 15)

            def print_shutting_down():
                logging.info("Client is shutting down")

            d.addCallback(lambda _: print_shutting_down())
            d.addCallback(lambda _: arg)
            return d

        d = self.wait_for_hash_from_queue(sd_hash_queue)
        d.addCallback(start_transfer)
        d.addBoth(stop)
        return d

    @unittest.skip("Sadly skipping failing test instead of fixing it")
    def test_multiple_uploaders(self):
        sd_hash_queue = Queue()
        num_uploaders = 3
        kill_event = Event()
        dead_events = [Event() for _ in range(num_uploaders)]
        ready_events = [Event() for _ in range(1, num_uploaders)]
        uploader = Process(target=start_lbry_uploader, args=(sd_hash_queue, kill_event, dead_events[0],
                                                             9373419, 2**22))
        uploader.start()
        self.server_processes.append(uploader)

        logging.debug("Testing multiple uploaders")

        wallet = FakeWallet()
        peer_manager = PeerManager()
        peer_finder = FakePeerFinder(5553, peer_manager, num_uploaders)
        hash_announcer = FakeAnnouncer()
        rate_limiter = DummyRateLimiter()
        sd_identifier = StreamDescriptorIdentifier()


        db_dir = "client"
        blob_dir = os.path.join(db_dir, "blobfiles")
        os.mkdir(db_dir)
        os.mkdir(blob_dir)

        self.session = Session(settings.data_rate, db_dir=db_dir, lbryid="abcd",
                                   peer_finder=peer_finder, hash_announcer=hash_announcer,
                                   blob_dir=None, peer_port=5553,
                                   use_upnp=False, rate_limiter=rate_limiter, wallet=wallet, blob_tracker_class=DummyBlobAvailabilityTracker)

        self.stream_info_manager = TempEncryptedFileMetadataManager()

        self.lbry_file_manager = EncryptedFileManager(self.session, self.stream_info_manager, sd_identifier)

        def start_additional_uploaders(sd_hash):
            for i in range(1, num_uploaders):
                uploader = Process(target=start_lbry_reuploader,
                                   args=(sd_hash, kill_event, dead_events[i], ready_events[i-1], i, 2**10))
                uploader.start()
                self.server_processes.append(uploader)
            return defer.succeed(True)

        def wait_for_ready_events():
            return defer.DeferredList([self.wait_for_event(ready_event, 60) for ready_event in ready_events])

        def make_downloader(metadata, prm):
            info_validator = metadata.validator
            options = metadata.options
            factories = metadata.factories
            chosen_options = [o.default_value for o in options.get_downloader_options(info_validator, prm)]
            return factories[0].make_downloader(metadata, chosen_options, prm)

        def download_file(sd_hash):
            prm = self.session.payment_rate_manager
            d = download_sd_blob(self.session, sd_hash, prm)
            d.addCallback(sd_identifier.get_metadata_for_sd_blob)
            d.addCallback(make_downloader, prm)
            d.addCallback(lambda downloader: downloader.start())
            return d

        def check_md5_sum():
            f = open('test_file')
            hashsum = MD5.new()
            hashsum.update(f.read())
            self.assertEqual(hashsum.hexdigest(), "e5941d615f53312fd66638239c1f90d5")

        def start_transfer(sd_hash):

            logging.debug("Starting the transfer")

            d = start_additional_uploaders(sd_hash)
            d.addCallback(lambda _: wait_for_ready_events())
            d.addCallback(lambda _: self.session.setup())
            d.addCallback(lambda _: add_lbry_file_to_sd_identifier(sd_identifier))
            d.addCallback(lambda _: self.lbry_file_manager.setup())
            d.addCallback(lambda _: download_file(sd_hash))
            d.addCallback(lambda _: check_md5_sum())

            return d

        def stop(arg):
            if isinstance(arg, Failure):
                logging.debug("Client is stopping due to an error. Error: %s", arg.getTraceback())
            else:
                logging.debug("Client is stopping normally.")
            kill_event.set()
            logging.debug("Set the kill event")
            d = defer.DeferredList([self.wait_for_event(dead_event, 15) for dead_event in dead_events])

            def print_shutting_down():
                logging.info("Client is shutting down")

            d.addCallback(lambda _: print_shutting_down())
            d.addCallback(lambda _: arg)
            return d

        d = self.wait_for_hash_from_queue(sd_hash_queue)
        d.addCallback(start_transfer)
        d.addBoth(stop)

        return d


class TestStreamify(TestCase):

    def setUp(self):
        self.session = None
        self.stream_info_manager = None
        self.lbry_file_manager = None
        self.addCleanup(self.take_down_env)
        self.is_generous = True

    def take_down_env(self):

        d = defer.succeed(True)
        if self.lbry_file_manager is not None:
            d.addCallback(lambda _: self.lbry_file_manager.stop())
        if self.session is not None:
            d.addCallback(lambda _: self.session.shut_down())
        if self.stream_info_manager is not None:
            d.addCallback(lambda _: self.stream_info_manager.stop())

        def delete_test_env():
            shutil.rmtree('client')
            if os.path.exists("test_file"):
                os.remove("test_file")

        d.addCallback(lambda _: threads.deferToThread(delete_test_env))
        return d

    def test_create_stream(self):
        wallet = FakeWallet()
        peer_manager = PeerManager()
        peer_finder = FakePeerFinder(5553, peer_manager, 2)
        hash_announcer = FakeAnnouncer()
        rate_limiter = DummyRateLimiter()
        sd_identifier = StreamDescriptorIdentifier()


        db_dir = "client"
        blob_dir = os.path.join(db_dir, "blobfiles")
        os.mkdir(db_dir)
        os.mkdir(blob_dir)

        self.session = Session(settings.data_rate, db_dir=db_dir, lbryid="abcd",
                                   peer_finder=peer_finder, hash_announcer=hash_announcer,
                                   blob_dir=blob_dir, peer_port=5553,
                                   use_upnp=False, rate_limiter=rate_limiter, wallet=wallet,
                                   blob_tracker_class=DummyBlobAvailabilityTracker, is_generous=self.is_generous)

        self.stream_info_manager = TempEncryptedFileMetadataManager()

        self.lbry_file_manager = EncryptedFileManager(self.session, self.stream_info_manager, sd_identifier)

        d = self.session.setup()
        d.addCallback(lambda _: self.stream_info_manager.setup())
        d.addCallback(lambda _: add_lbry_file_to_sd_identifier(sd_identifier))
        d.addCallback(lambda _: self.lbry_file_manager.setup())

        def verify_equal(sd_info):
            self.assertEqual(sd_info, test_create_stream_sd_file)

        def verify_stream_descriptor_file(stream_hash):
            d = get_sd_info(self.lbry_file_manager.stream_info_manager, stream_hash, True)
            d.addCallback(verify_equal)
            return d

        def iv_generator():
            iv = 0
            while 1:
                iv += 1
                yield "%016d" % iv

        def create_stream():
            test_file = GenFile(5209343, b''.join([chr(i + 3) for i in xrange(0, 64, 6)]))
            d = create_lbry_file(self.session, self.lbry_file_manager, "test_file", test_file,
                                 key="0123456701234567", iv_generator=iv_generator())
            return d

        d.addCallback(lambda _: create_stream())
        d.addCallback(verify_stream_descriptor_file)
        return d

    def test_create_and_combine_stream(self):

        wallet = FakeWallet()
        peer_manager = PeerManager()
        peer_finder = FakePeerFinder(5553, peer_manager, 2)
        hash_announcer = FakeAnnouncer()
        rate_limiter = DummyRateLimiter()
        sd_identifier = StreamDescriptorIdentifier()

        db_dir = "client"
        blob_dir = os.path.join(db_dir, "blobfiles")
        os.mkdir(db_dir)
        os.mkdir(blob_dir)

        self.session = Session(settings.data_rate, db_dir=db_dir, lbryid="abcd",
                                   peer_finder=peer_finder, hash_announcer=hash_announcer,
                                   blob_dir=blob_dir, peer_port=5553,
                                   use_upnp=False, rate_limiter=rate_limiter, wallet=wallet, blob_tracker_class=DummyBlobAvailabilityTracker)

        self.stream_info_manager = DBEncryptedFileMetadataManager(self.session.db_dir)

        self.lbry_file_manager = EncryptedFileManager(self.session, self.stream_info_manager, sd_identifier)

        def start_lbry_file(lbry_file):
            logging.debug("Calling lbry_file.start()")
            d = lbry_file.start()
            return d

        def combine_stream(stream_hash):

            prm = self.session.payment_rate_manager
            d = self.lbry_file_manager.add_lbry_file(stream_hash, prm)
            d.addCallback(start_lbry_file)

            def check_md5_sum():
                f = open('test_file')
                hashsum = MD5.new()
                hashsum.update(f.read())
                self.assertEqual(hashsum.hexdigest(), "68959747edc73df45e45db6379dd7b3b")

            d.addCallback(lambda _: check_md5_sum())
            return d

        def create_stream():
            test_file = GenFile(53209343, b''.join([chr(i + 5) for i in xrange(0, 64, 6)]))
            return create_lbry_file(self.session, self.lbry_file_manager, "test_file", test_file,
                                    suggested_file_name="test_file")

        d = self.session.setup()
        d.addCallback(lambda _: self.stream_info_manager.setup())
        d.addCallback(lambda _: add_lbry_file_to_sd_identifier(sd_identifier))
        d.addCallback(lambda _: self.lbry_file_manager.setup())
        d.addCallback(lambda _: create_stream())
        d.addCallback(combine_stream)
        return d<|MERGE_RESOLUTION|>--- conflicted
+++ resolved
@@ -10,15 +10,12 @@
 from Crypto.PublicKey import RSA
 from Crypto import Random
 from Crypto.Hash import MD5
-<<<<<<< HEAD
 from lbrynet import settings
-=======
-from lbrynet.conf import MIN_BLOB_DATA_PAYMENT_RATE
->>>>>>> 727ea12d
 from lbrynet.lbrylive.LiveStreamCreator import FileLiveStreamCreator
 from lbrynet.lbrylive.LiveStreamMetadataManager import DBLiveStreamMetadataManager
 from lbrynet.lbrylive.LiveStreamMetadataManager import TempLiveStreamMetadataManager
-from lbrynet.lbryfile.EncryptedFileMetadataManager import TempEncryptedFileMetadataManager, DBEncryptedFileMetadataManager
+from lbrynet.lbryfile.EncryptedFileMetadataManager import TempEncryptedFileMetadataManager, \
+    DBEncryptedFileMetadataManager
 from lbrynet.lbryfilemanager.EncryptedFileManager import EncryptedFileManager
 from lbrynet.core.PTCWallet import PointTraderKeyQueryHandlerFactory, PointTraderKeyExchanger
 from lbrynet.core.Session import Session
@@ -43,7 +40,6 @@
 from lbrynet.lbrylive.client.LiveStreamOptions import add_live_stream_to_sd_identifier
 from lbrynet.lbrylive.client.LiveStreamDownloader import add_full_live_stream_downloader_to_sd_identifier
 
-
 log_format = "%(funcName)s(): %(message)s"
 logging.basicConfig(level=logging.WARNING, format=log_format)
 
@@ -51,6 +47,7 @@
 def require_system(system):
     def wrapper(fn):
         return fn
+
     if platform.system() == system:
         return wrapper
     else:
@@ -129,7 +126,6 @@
 
 
 class FakeAnnouncer(object):
-
     def __init__(self, *args):
         pass
 
@@ -179,7 +175,7 @@
     def readall(self):
         return self.read()
 
-    def _generate_chunk(self, n=2**10):
+    def _generate_chunk(self, n=2 ** 10):
         output = self.pattern[self.last_offset:self.last_offset + n]
         n_left = n - len(output)
         whole_patterns = n_left / len(self.pattern)
@@ -194,15 +190,15 @@
     'blobs': [
         {'length': 2097152, 'blob_num': 0,
          'blob_hash':
-            'dc4708f76a5e7af0f1cae0ee96b824e2ed9250c9346c093b441f0a20d3607c17948b6fcfb4bc62020fe5286693d08586',
+             'dc4708f76a5e7af0f1cae0ee96b824e2ed9250c9346c093b441f0a20d3607c17948b6fcfb4bc62020fe5286693d08586',
          'iv': '30303030303030303030303030303031'},
         {'length': 2097152, 'blob_num': 1,
          'blob_hash':
-            'f4067522c1b49432a2a679512e3917144317caa1abba0c041e0cd2cf9f635d4cf127ce1824fa04189b63916174951f70',
+             'f4067522c1b49432a2a679512e3917144317caa1abba0c041e0cd2cf9f635d4cf127ce1824fa04189b63916174951f70',
          'iv': '30303030303030303030303030303032'},
         {'length': 1015056, 'blob_num': 2,
          'blob_hash':
-            '305486c434260484fcb2968ce0e963b72f81ba56c11b08b1af0789b55b44d78422600f9a38e3cf4f2e9569897e5646a9',
+             '305486c434260484fcb2968ce0e963b72f81ba56c11b08b1af0789b55b44d78422600f9a38e3cf4f2e9569897e5646a9',
          'iv': '30303030303030303030303030303033'},
         {'length': 0, 'blob_num': 3, 'iv': '30303030303030303030303030303034'}],
     'stream_type': 'lbryfile',
@@ -235,21 +231,14 @@
     rate_limiter = RateLimiter()
     sd_identifier = StreamDescriptorIdentifier()
 
-
     db_dir = "server"
     os.mkdir(db_dir)
 
-<<<<<<< HEAD
     session = Session(settings.data_rate, db_dir=db_dir, lbryid="abcd",
-                          peer_finder=peer_finder, hash_announcer=hash_announcer, peer_port=5553,
-                          use_upnp=False, rate_limiter=rate_limiter, wallet=wallet, blob_tracker_class=DummyBlobAvailabilityTracker,
-                          dht_node_class=Node)
-=======
-    session = Session(MIN_BLOB_DATA_PAYMENT_RATE, db_dir=db_dir, lbryid="abcd",
                       peer_finder=peer_finder, hash_announcer=hash_announcer, peer_port=5553,
-                      use_upnp=False, rate_limiter=rate_limiter, wallet=wallet, blob_tracker_class=DummyBlobAvailabilityTracker,
-                      dht_node_class=Node, is_generous=is_generous)
->>>>>>> 727ea12d
+                      use_upnp=False, rate_limiter=rate_limiter, wallet=wallet,
+                      blob_tracker_class=DummyBlobAvailabilityTracker,
+                      dht_node_class=Node, is_generous=settings.is_generous_host)
 
     stream_info_manager = TempEncryptedFileMetadataManager()
 
@@ -331,7 +320,6 @@
 
 
 def start_lbry_reuploader(sd_hash, kill_event, dead_event, ready_event, n, ul_rate_limit=None, is_generous=False):
-
     if sys.platform.startswith("linux"):
         sys.modules = sys.modules.copy()
         del sys.modules['twisted.internet.reactor']
@@ -362,10 +350,10 @@
     os.mkdir(blob_dir)
 
     session = Session(settings.data_rate, db_dir=db_dir, lbryid="abcd" + str(n),
-                          peer_finder=peer_finder, hash_announcer=hash_announcer,
-                          blob_dir=None, peer_port=peer_port,
-                          use_upnp=False, rate_limiter=rate_limiter, wallet=wallet,
-                          blob_tracker_class=DummyBlobAvailabilityTracker, is_generous=is_generous)
+                      peer_finder=peer_finder, hash_announcer=hash_announcer,
+                      blob_dir=None, peer_port=peer_port,
+                      use_upnp=False, rate_limiter=rate_limiter, wallet=wallet,
+                      blob_tracker_class=DummyBlobAvailabilityTracker, is_generous=settings.is_generous_host)
 
     stream_info_manager = TempEncryptedFileMetadataManager()
 
@@ -445,7 +433,6 @@
 
 
 def start_live_server(sd_hash_queue, kill_event, dead_event):
-
     if sys.platform.startswith("linux"):
         sys.modules = sys.modules.copy()
         del sys.modules['twisted.internet.reactor']
@@ -469,14 +456,13 @@
     rate_limiter = DummyRateLimiter()
     sd_identifier = StreamDescriptorIdentifier()
 
-
     db_dir = "server"
     os.mkdir(db_dir)
 
     session = Session(settings.data_rate, db_dir=db_dir, lbryid="abcd",
                       peer_finder=peer_finder, hash_announcer=hash_announcer, peer_port=5553,
                       use_upnp=False, rate_limiter=rate_limiter, wallet=wallet,
-                      blob_tracker_class=DummyBlobAvailabilityTracker)
+                      blob_tracker_class=DummyBlobAvailabilityTracker, is_generous=settings.is_generous_host)
     stream_info_manager = DBLiveStreamMetadataManager(session.db_dir, hash_announcer)
 
     logging.debug("Created the session")
@@ -577,7 +563,6 @@
 
 
 def start_blob_uploader(blob_hash_queue, kill_event, dead_event, slow, is_generous=False):
-
     if sys.platform.startswith("linux"):
         sys.modules = sys.modules.copy()
         del sys.modules['twisted.internet.reactor']
@@ -608,13 +593,13 @@
     os.mkdir(blob_dir)
 
     session = Session(settings.data_rate, db_dir=db_dir, lbryid="efgh",
-                          peer_finder=peer_finder, hash_announcer=hash_announcer,
-                          blob_dir=blob_dir, peer_port=peer_port,
-                          use_upnp=False, rate_limiter=rate_limiter, wallet=wallet,
-                          blob_tracker_class=DummyBlobAvailabilityTracker, is_generous=is_generous)
+                      peer_finder=peer_finder, hash_announcer=hash_announcer,
+                      blob_dir=blob_dir, peer_port=peer_port,
+                      use_upnp=False, rate_limiter=rate_limiter, wallet=wallet,
+                      blob_tracker_class=DummyBlobAvailabilityTracker, is_generous=settings.is_generous_host)
 
     if slow is True:
-        session.rate_limiter.set_ul_limit(2**11)
+        session.rate_limiter.set_ul_limit(2 ** 11)
 
     def start_all():
         d = session.setup()
@@ -665,7 +650,7 @@
 
     def create_single_blob():
         blob_creator = session.blob_manager.get_blob_creator()
-        blob_creator.write("0" * 2**21)
+        blob_creator.write("0" * 2 ** 21)
         return blob_creator.close()
 
     def put_blob_hash_on_queue(blob_hash):
@@ -775,17 +760,17 @@
         rate_limiter = DummyRateLimiter()
         sd_identifier = StreamDescriptorIdentifier()
 
-
         db_dir = "client"
         blob_dir = os.path.join(db_dir, "blobfiles")
         os.mkdir(db_dir)
         os.mkdir(blob_dir)
 
         self.session = Session(settings.data_rate, db_dir=db_dir, lbryid="abcd",
-                                   peer_finder=peer_finder, hash_announcer=hash_announcer,
-                                   blob_dir=blob_dir, peer_port=5553,
-                                   use_upnp=False, rate_limiter=rate_limiter, wallet=wallet, blob_tracker_class=DummyBlobAvailabilityTracker,
-                                   dht_node_class=Node, is_generous=self.is_generous)
+                               peer_finder=peer_finder, hash_announcer=hash_announcer,
+                               blob_dir=blob_dir, peer_port=5553,
+                               use_upnp=False, rate_limiter=rate_limiter, wallet=wallet,
+                               blob_tracker_class=DummyBlobAvailabilityTracker,
+                               dht_node_class=Node, is_generous=settings.is_generous_host)
 
         self.stream_info_manager = TempEncryptedFileMetadataManager()
 
@@ -868,9 +853,10 @@
         os.mkdir(db_dir)
 
         self.session = Session(settings.data_rate, db_dir=db_dir, lbryid="abcd",
-                                   peer_finder=peer_finder, hash_announcer=hash_announcer, blob_dir=None,
-                                   peer_port=5553, use_upnp=False, rate_limiter=rate_limiter, wallet=wallet,
-                                   blob_tracker_class=DummyBlobAvailabilityTracker, dht_node_class=Node)
+                               peer_finder=peer_finder, hash_announcer=hash_announcer, blob_dir=None,
+                               peer_port=5553, use_upnp=False, rate_limiter=rate_limiter, wallet=wallet,
+                               blob_tracker_class=DummyBlobAvailabilityTracker, dht_node_class=Node,
+                               is_generous=settings.is_generous_host)
 
         self.stream_info_manager = TempLiveStreamMetadataManager(hash_announcer)
 
@@ -962,16 +948,16 @@
         hash_announcer = FakeAnnouncer()
         rate_limiter = DummyRateLimiter()
 
-
         db_dir = "client"
         blob_dir = os.path.join(db_dir, "blobfiles")
         os.mkdir(db_dir)
         os.mkdir(blob_dir)
 
         self.session = Session(settings.data_rate, db_dir=db_dir, lbryid="abcd",
-                                   peer_finder=peer_finder, hash_announcer=hash_announcer,
-                                   blob_dir=blob_dir, peer_port=5553,
-                                   use_upnp=False, rate_limiter=rate_limiter, wallet=wallet, blob_tracker_class=DummyBlobAvailabilityTracker)
+                               peer_finder=peer_finder, hash_announcer=hash_announcer,
+                               blob_dir=blob_dir, peer_port=5553,
+                               use_upnp=False, rate_limiter=rate_limiter, wallet=wallet,
+                               blob_tracker_class=DummyBlobAvailabilityTracker, is_generous=settings.is_generous_host)
 
         d1 = self.wait_for_hash_from_queue(blob_hash_queue_1)
         d2 = self.wait_for_hash_from_queue(blob_hash_queue_2)
@@ -1040,7 +1026,6 @@
         rate_limiter = DummyRateLimiter()
         sd_identifier = StreamDescriptorIdentifier()
 
-
         downloaders = []
 
         db_dir = "client"
@@ -1049,9 +1034,10 @@
         os.mkdir(blob_dir)
 
         self.session = Session(settings.data_rate, db_dir=db_dir, lbryid="abcd",
-                                   peer_finder=peer_finder, hash_announcer=hash_announcer,
-                                   blob_dir=blob_dir, peer_port=5553, use_upnp=False,
-                                   rate_limiter=rate_limiter, wallet=wallet, blob_tracker_class=DummyBlobAvailabilityTracker)
+                               peer_finder=peer_finder, hash_announcer=hash_announcer,
+                               blob_dir=blob_dir, peer_port=5553, use_upnp=False,
+                               rate_limiter=rate_limiter, wallet=wallet,
+                               blob_tracker_class=DummyBlobAvailabilityTracker, is_generous=settings.is_generous_host)
 
         self.stream_info_manager = DBEncryptedFileMetadataManager(self.session.db_dir)
         self.lbry_file_manager = EncryptedFileManager(self.session, self.stream_info_manager, sd_identifier)
@@ -1086,7 +1072,8 @@
             logging.debug("deleting the file...")
             d = self.lbry_file_manager.delete_lbry_file(downloaders[0])
             d.addCallback(lambda _: self.lbry_file_manager.get_count_for_stream_hash(downloaders[0].stream_hash))
-            d.addCallback(lambda c: self.stream_info_manager.delete_stream(downloaders[1].stream_hash) if c == 0 else True)
+            d.addCallback(
+                lambda c: self.stream_info_manager.delete_stream(downloaders[1].stream_hash) if c == 0 else True)
             return d
 
         def check_lbry_file():
@@ -1144,7 +1131,7 @@
         dead_events = [Event() for _ in range(num_uploaders)]
         ready_events = [Event() for _ in range(1, num_uploaders)]
         uploader = Process(target=start_lbry_uploader, args=(sd_hash_queue, kill_event, dead_events[0],
-                                                             9373419, 2**22))
+                                                             9373419, 2 ** 22))
         uploader.start()
         self.server_processes.append(uploader)
 
@@ -1157,16 +1144,16 @@
         rate_limiter = DummyRateLimiter()
         sd_identifier = StreamDescriptorIdentifier()
 
-
         db_dir = "client"
         blob_dir = os.path.join(db_dir, "blobfiles")
         os.mkdir(db_dir)
         os.mkdir(blob_dir)
 
         self.session = Session(settings.data_rate, db_dir=db_dir, lbryid="abcd",
-                                   peer_finder=peer_finder, hash_announcer=hash_announcer,
-                                   blob_dir=None, peer_port=5553,
-                                   use_upnp=False, rate_limiter=rate_limiter, wallet=wallet, blob_tracker_class=DummyBlobAvailabilityTracker)
+                               peer_finder=peer_finder, hash_announcer=hash_announcer,
+                               blob_dir=None, peer_port=5553,
+                               use_upnp=False, rate_limiter=rate_limiter, wallet=wallet,
+                               blob_tracker_class=DummyBlobAvailabilityTracker, is_generous=settings.is_generous_host)
 
         self.stream_info_manager = TempEncryptedFileMetadataManager()
 
@@ -1175,7 +1162,7 @@
         def start_additional_uploaders(sd_hash):
             for i in range(1, num_uploaders):
                 uploader = Process(target=start_lbry_reuploader,
-                                   args=(sd_hash, kill_event, dead_events[i], ready_events[i-1], i, 2**10))
+                                   args=(sd_hash, kill_event, dead_events[i], ready_events[i - 1], i, 2 ** 10))
                 uploader.start()
                 self.server_processes.append(uploader)
             return defer.succeed(True)
@@ -1242,7 +1229,6 @@
 
 
 class TestStreamify(TestCase):
-
     def setUp(self):
         self.session = None
         self.stream_info_manager = None
@@ -1276,17 +1262,16 @@
         rate_limiter = DummyRateLimiter()
         sd_identifier = StreamDescriptorIdentifier()
 
-
         db_dir = "client"
         blob_dir = os.path.join(db_dir, "blobfiles")
         os.mkdir(db_dir)
         os.mkdir(blob_dir)
 
         self.session = Session(settings.data_rate, db_dir=db_dir, lbryid="abcd",
-                                   peer_finder=peer_finder, hash_announcer=hash_announcer,
-                                   blob_dir=blob_dir, peer_port=5553,
-                                   use_upnp=False, rate_limiter=rate_limiter, wallet=wallet,
-                                   blob_tracker_class=DummyBlobAvailabilityTracker, is_generous=self.is_generous)
+                               peer_finder=peer_finder, hash_announcer=hash_announcer,
+                               blob_dir=blob_dir, peer_port=5553,
+                               use_upnp=False, rate_limiter=rate_limiter, wallet=wallet,
+                               blob_tracker_class=DummyBlobAvailabilityTracker, is_generous=settings.is_generous_host)
 
         self.stream_info_manager = TempEncryptedFileMetadataManager()
 
@@ -1336,9 +1321,10 @@
         os.mkdir(blob_dir)
 
         self.session = Session(settings.data_rate, db_dir=db_dir, lbryid="abcd",
-                                   peer_finder=peer_finder, hash_announcer=hash_announcer,
-                                   blob_dir=blob_dir, peer_port=5553,
-                                   use_upnp=False, rate_limiter=rate_limiter, wallet=wallet, blob_tracker_class=DummyBlobAvailabilityTracker)
+                               peer_finder=peer_finder, hash_announcer=hash_announcer,
+                               blob_dir=blob_dir, peer_port=5553,
+                               use_upnp=False, rate_limiter=rate_limiter, wallet=wallet,
+                               blob_tracker_class=DummyBlobAvailabilityTracker, is_generous=settings.is_generous_host)
 
         self.stream_info_manager = DBEncryptedFileMetadataManager(self.session.db_dir)
 
@@ -1350,7 +1336,6 @@
             return d
 
         def combine_stream(stream_hash):
-
             prm = self.session.payment_rate_manager
             d = self.lbry_file_manager.add_lbry_file(stream_hash, prm)
             d.addCallback(start_lbry_file)
